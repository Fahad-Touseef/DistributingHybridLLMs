--- conflicted
+++ resolved
@@ -188,11 +188,8 @@
     layers = [
         model.backbone.embed_tokens,
         *temp,
-<<<<<<< HEAD
         model.backbone.final_layernorm,
         lambda x: x[:, 0, :],
-=======
->>>>>>> b64488f2
         model.classifier
        
     ]
@@ -222,7 +219,6 @@
         training_data=train_set,
     )
     
-<<<<<<< HEAD
     # Print pipeline configuration
     if dist.get_rank() == 0:
         print(f"Pipeline parallel size: {args.pipeline_parallel_size}")
@@ -232,9 +228,6 @@
     activities = [ProfilerActivity.CPU, ProfilerActivity.CUDA]
     # Training loop
     # start profiling after epoch 1
-=======
-    activities = [ ProfilerActivity.CPU, ProfilerActivity.CUDA]
->>>>>>> b64488f2
     prof = torch.profiler.profile(
         activities=activities,
         schedule=torch.profiler.schedule(wait=2, # #during the first 2 epochs profile is not active
@@ -246,19 +239,17 @@
         profile_memory=True,
         with_stack=False,
     )
-<<<<<<< HEAD
     prof.start()
 
-=======
-    prof.start()  
->>>>>>> b64488f2
     # Training loop
     for step in range(args.steps):
         prof.step()
         loss = engine.train_batch()
         prof.step()
         print(f"Step {step}, Loss: {loss.item() if isinstance(loss, torch.Tensor) else loss}")
-    prof.stop()  
+        # Print progress
+        if dist.get_rank() == 0 and step % 10 == 0:
+            print(f"Step: {step}, Loss: {loss.item() if isinstance(loss, torch.Tensor) else loss}")
 
     prof.stop()
 
